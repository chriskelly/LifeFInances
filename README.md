--- conflicted
+++ resolved
@@ -1,7 +1,7 @@
 # LifeFInances
 
 ## Dependencies
-Supported for python version 3.9.
+Supported for python version 3.10.
 
 The code requires various packages, which are listed in the `requirements/` directory. Using virtual enviroments is recommended. To install them all at once, run the following command in the top-level directory of this repository.
 ```bash
@@ -11,17 +11,11 @@
 ```bash
 pip3 install -r requirements/common.txt
 ```
-<<<<<<< HEAD
 Developers should replace `common.txt` with `dev.txt`.
-## This branch is under development
-### Planned improvements
-- Dockerization for more reliable performance
-- Refactoring of simulation code for easier contributing and debugging
-- Moving from SQL stored user options to a YAML configuration file 
-=======
+
+
 ## First Time Usage
-- After installing dependencies, run `python routes.py`. The GUI should show up in your browser. It's still a work in progress, but you can navigate to Simulator, then click run, and after a few moments, you should see a chart pop up with hundreds of lines. These are all the individual results of a simulation based on the default parameters. You'll also see the success rate. The success rate represents what percentage of the time you did not run out of money before the final year (default: 2090).
->>>>>>> da84a994
+
 
 
 ## Upcoming Features
