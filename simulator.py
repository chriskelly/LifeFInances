--- conflicted
+++ resolved
@@ -3,13 +3,9 @@
 import numpy as np
 import pandas as pd
 import matplotlib.pyplot as plt
+import json
 import git, sys
-<<<<<<< HEAD
 git_root= git.Repo(os.path.abspath(__file__),
-=======
-import json
-git_root= git.Repo(os.path.abspath(''),
->>>>>>> 6efffaab
                    search_parent_directories=True).git.rev_parse('--show-toplevel')
 sys.path.append(git_root)
 from data import constants as const
