--- conflicted
+++ resolved
@@ -3,16 +3,12 @@
 import numpy as np
 import pandas as pd
 import matplotlib.pyplot as plt
-<<<<<<< HEAD
 from models import returnGenerator, annuity, model, socialSecurity
-=======
-
 import git, sys
 git_root= git.Repo(os.path.abspath(''),
                    search_parent_directories=True).git.rev_parse('--show-toplevel')
 sys.path.append(git_root)
 from models import returnGenerator, annuity, model
->>>>>>> 5854d655
 from data import constants as const
 
 # For reference, something that has a 3% growth is a 0.03 return/rate and 1.03 yield. That's how I'll define return/rate and yield here
